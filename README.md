--- conflicted
+++ resolved
@@ -263,19 +263,14 @@
 
 ### v2.0.0
 - 新增Next.js前端展示介面
-<<<<<<< HEAD
 - 整合Ollama本地LLM分析
-- 實現批量文章預分析流程
+- 實現批量文章預分析流程提升載入速度
 - 新增HTTP MCP Server替代stdio版本
-- 優化文章內容過濾（排除回文）
+- 優化文章內容過濾提高分析準確性
 - 調整定時執行時間為下午3點
 - 新增分析結果資料庫儲存
 - 清理專案結構，移除不必要檔案
-=======
-- 實現批量文章預分析流程提升載入速度
-- 優化文章內容過濾提高分析準確性
 - VPS部署和域名配置[www.chaser.cloud](http://www.chaser.cloud)
->>>>>>> 3860c5d5
 
 ### v1.2.0
 - 新增自動同步部署功能
